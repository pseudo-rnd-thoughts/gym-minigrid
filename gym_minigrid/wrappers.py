--- conflicted
+++ resolved
@@ -2,12 +2,10 @@
 import operator
 from functools import reduce
 
+import numpy as np
 import gym
-import numpy as np
-from gym import spaces
-
-from gym_minigrid.minigrid import COLOR_TO_IDX, OBJECT_TO_IDX, STATE_TO_IDX, Goal
-
+from gym import error, spaces, utils
+from .minigrid import OBJECT_TO_IDX, COLOR_TO_IDX, STATE_TO_IDX, Goal
 
 
 class ReseedWrapper(gym.Wrapper):
@@ -32,11 +30,7 @@
         return obs, reward, done, info
 
 
-<<<<<<< HEAD
-class ActionBonus(gym.core.Wrapper):
-=======
 class ActionBonus(gym.Wrapper):
->>>>>>> 954fd1ff
     """
     Wrapper which adds an exploration bonus.
     This is a reward to encourage exploration of less
@@ -71,11 +65,7 @@
         return self.env.reset(**kwargs)
 
 
-<<<<<<< HEAD
-class StateBonus(gym.core.Wrapper):
-=======
 class StateBonus(gym.Wrapper):
->>>>>>> 954fd1ff
     """
     Adds an exploration bonus based on which positions
     are visited on the grid.
@@ -91,7 +81,7 @@
         # Tuple based on which we index the counts
         # We use the position after an update
         env = self.unwrapped
-        tup = tuple(env.agent_pos)
+        tup = (tuple(env.agent_pos))
 
         # Get the count for this key
         pre_count = 0
@@ -111,22 +101,17 @@
         return self.env.reset(**kwargs)
 
 
-<<<<<<< HEAD
-class ImgObsWrapper(gym.core.ObservationWrapper):
-=======
 class ImgObsWrapper(gym.ObservationWrapper):
->>>>>>> 954fd1ff
     """
     Use the image as the only observation output, no language/mission.
     """
 
     def __init__(self, env):
         super().__init__(env)
-        self.observation_space = env.observation_space.spaces["image"]
-
-    def observation(self, obs):
-        return obs["image"]
-
+        self.observation_space = env.observation_space.spaces['image']
+
+    def observation(self, obs):
+        return obs['image']
 
 
 class OneHotPartialObsWrapper(gym.ObservationWrapper):
@@ -140,34 +125,24 @@
 
         self.tile_size = tile_size
 
-        obs_shape = env.observation_space["image"].shape
+        obs_shape = env.observation_space['image'].shape
 
         # Number of bits per cell
         num_bits = len(OBJECT_TO_IDX) + len(COLOR_TO_IDX) + len(STATE_TO_IDX)
 
-<<<<<<< HEAD
-        self.observation_space.spaces["image"] = spaces.Box(
-            low=0, high=255, shape=(obs_shape[0], obs_shape[1], num_bits), dtype="uint8"
-=======
         new_image_space = spaces.Box(
             low=0,
             high=255,
             shape=(obs_shape[0], obs_shape[1], num_bits),
             dtype='uint8'
->>>>>>> 954fd1ff
-        )
-        self.observation_space = spaces.Dict(
-            {**self.observation_space.spaces, 'image': new_image_space})
-
-    def observation(self, obs):
-<<<<<<< HEAD
-        img = obs["image"]
-        out = np.zeros(self.observation_space.spaces["image"].shape, dtype="uint8")
-=======
+        )
+        self.observation_space = spaces.Dict(
+            {**self.observation_space.spaces, 'image': new_image_space})
+
+    def observation(self, obs):
         img = obs['image']
         out = np.zeros(
             self.observation_space.spaces['image'].shape, dtype='uint8')
->>>>>>> 954fd1ff
 
         for i in range(img.shape[0]):
             for j in range(img.shape[1]):
@@ -179,8 +154,10 @@
                 out[i, j, len(OBJECT_TO_IDX) + color] = 1
                 out[i, j, len(OBJECT_TO_IDX) + len(COLOR_TO_IDX) + state] = 1
 
-        return {**obs, "image": out}
-
+        return {
+            **obs,
+            'image': out
+        }
 
 
 class RGBImgObsWrapper(gym.ObservationWrapper):
@@ -195,15 +172,11 @@
 
         self.tile_size = tile_size
 
-<<<<<<< HEAD
-        self.observation_space.spaces["image"] = spaces.Box(
-=======
         new_image_space = spaces.Box(
->>>>>>> 954fd1ff
             low=0,
             high=255,
             shape=(self.env.width * tile_size, self.env.height * tile_size, 3),
-            dtype="uint8",
+            dtype='uint8'
         )
 
         self.observation_space = spaces.Dict(
@@ -214,15 +187,14 @@
         assert env.render_mode == 'rgb_array', env.render_mode
 
         rgb_img = env.render(
-<<<<<<< HEAD
-            mode="rgb_array", highlight=False, tile_size=self.tile_size
-=======
             highlight=False,
             tile_size=self.tile_size
->>>>>>> 954fd1ff
-        )
-
-        return {**obs, "image": rgb_img}
+        )
+
+        return {
+            **obs,
+            'image': rgb_img
+        }
 
 
 class RGBImgPartialObsWrapper(gym.ObservationWrapper):
@@ -236,29 +208,29 @@
 
         self.tile_size = tile_size
 
-<<<<<<< HEAD
-        obs_shape = env.observation_space.spaces["image"].shape
-        self.observation_space.spaces["image"] = spaces.Box(
-=======
         obs_shape = env.observation_space.spaces['image'].shape
         new_image_space = spaces.Box(
->>>>>>> 954fd1ff
             low=0,
             high=255,
             shape=(obs_shape[0] * tile_size, obs_shape[1] * tile_size, 3),
-            dtype="uint8",
-        )
-
-        self.observation_space = spaces.Dict(
-            {**self.observation_space.spaces, 'image': new_image_space})
-
-    def observation(self, obs):
-        env = self.unwrapped
-
-        rgb_img_partial = env.get_obs_render(obs["image"], tile_size=self.tile_size)
-
-        return {**obs, "image": rgb_img_partial}
-
+            dtype='uint8'
+        )
+
+        self.observation_space = spaces.Dict(
+            {**self.observation_space.spaces, 'image': new_image_space})
+
+    def observation(self, obs):
+        env = self.unwrapped
+
+        rgb_img_partial = env.get_obs_render(
+            obs['image'],
+            tile_size=self.tile_size
+        )
+
+        return {
+            **obs,
+            'image': rgb_img_partial
+        }
 
 
 class FullyObsWrapper(gym.ObservationWrapper):
@@ -273,7 +245,7 @@
             low=0,
             high=255,
             shape=(self.env.width, self.env.height, 3),  # number of cells
-            dtype="uint8",
+            dtype='uint8'
         )
 
         self.observation_space = spaces.Dict(
@@ -282,12 +254,16 @@
     def observation(self, obs):
         env = self.unwrapped
         full_grid = env.grid.encode()
-        full_grid[env.agent_pos[0]][env.agent_pos[1]] = np.array(
-            [OBJECT_TO_IDX["agent"], COLOR_TO_IDX["red"], env.agent_dir]
-        )
-
-        return {**obs, "image": full_grid}
-
+        full_grid[env.agent_pos[0]][env.agent_pos[1]] = np.array([
+            OBJECT_TO_IDX['agent'],
+            COLOR_TO_IDX['red'],
+            env.agent_dir
+        ])
+
+        return {
+            **obs,
+            'image': full_grid
+        }
 
 
 class DictObservationSpaceWrapper(gym.ObservationWrapper):
@@ -377,49 +353,38 @@
         self.maxStrLen = maxStrLen
         self.numCharCodes = 27
 
-        imgSpace = env.observation_space.spaces["image"]
+        imgSpace = env.observation_space.spaces['image']
         imgSize = reduce(operator.mul, imgSpace.shape, 1)
 
         self.observation_space = spaces.Box(
             low=0,
             high=255,
             shape=(imgSize + self.numCharCodes * self.maxStrLen,),
-            dtype="uint8",
+            dtype='uint8'
         )
 
         self.cachedStr = None
         self.cachedArray = None
 
     def observation(self, obs):
-        image = obs["image"]
-        mission = obs["mission"]
+        image = obs['image']
+        mission = obs['mission']
 
         # Cache the last-encoded mission string
         if mission != self.cachedStr:
-<<<<<<< HEAD
-            assert (
-                len(mission) <= self.maxStrLen
-            ), f"mission string too long ({len(mission)} chars)"
-            mission = mission.lower()
-
-            strArray = np.zeros(
-                shape=(self.maxStrLen, self.numCharCodes), dtype="float32"
-            )
-=======
             assert len(mission) <= self.maxStrLen, 'mission string too long ({} chars)'.format(
                 len(mission))
             mission = mission.lower()
 
             strArray = np.zeros(
                 shape=(self.maxStrLen, self.numCharCodes), dtype='float32')
->>>>>>> 954fd1ff
 
             for idx, ch in enumerate(mission):
-                if ch >= "a" and ch <= "z":
-                    chNo = ord(ch) - ord("a")
-                elif ch == " ":
-                    chNo = ord("z") - ord("a") + 1
-                assert chNo < self.numCharCodes, "%s : %d" % (ch, chNo)
+                if ch >= 'a' and ch <= 'z':
+                    chNo = ord(ch) - ord('a')
+                elif ch == ' ':
+                    chNo = ord('z') - ord('a') + 1
+                assert chNo < self.numCharCodes, '%s : %d' % (ch, chNo)
                 strArray[idx, chNo] = 1
 
             self.cachedStr = mission
@@ -430,11 +395,7 @@
         return obs
 
 
-<<<<<<< HEAD
-class ViewSizeWrapper(gym.core.Wrapper):
-=======
 class ViewSizeWrapper(gym.Wrapper):
->>>>>>> 954fd1ff
     """
     Wrapper to customize the agent field of view size.
     This cannot be used with fully observable wrappers.
@@ -449,14 +410,6 @@
         self.agent_view_size = agent_view_size
 
         # Compute observation space with specified view size
-<<<<<<< HEAD
-        observation_space = gym.spaces.Box(
-            low=0, high=255, shape=(agent_view_size, agent_view_size, 3), dtype="uint8"
-        )
-
-        # Override the environment's observation space
-        self.observation_space = spaces.Dict({"image": observation_space})
-=======
         new_image_space = gym.spaces.Box(
             low=0,
             high=255,
@@ -467,7 +420,6 @@
         # Override the environment's observation spaceexit
         self.observation_space = spaces.Dict(
             {**self.observation_space.spaces, 'image': new_image_space})
->>>>>>> 954fd1ff
 
     def observation(self, obs):
         env = self.unwrapped
@@ -483,21 +435,13 @@
         }
 
 
-<<<<<<< HEAD
-class DirectionObsWrapper(gym.core.ObservationWrapper):
-=======
 class DirectionObsWrapper(gym.ObservationWrapper):
->>>>>>> 954fd1ff
     """
     Provides the slope/angular direction to the goal with the observations as modeled by (y2 - y2 )/( x2 - x1)
     type = {slope , angle}
     """
 
-<<<<<<< HEAD
-    def __init__(self, env, type="slope"):
-=======
     def __init__(self, env, type='slope'):
->>>>>>> 954fd1ff
         super().__init__(env)
         self.goal_position = None
         self.type = type
@@ -505,39 +449,16 @@
     def reset(self):
         obs = self.env.reset()
         if not self.goal_position:
-<<<<<<< HEAD
-            self.goal_position = [
-                x for x, y in enumerate(self.grid.grid) if isinstance(y, Goal)
-            ]
-            if (
-                len(self.goal_position) >= 1
-            ):  # in case there are multiple goals , needs to be handled for other env types
-                self.goal_position = (
-                    int(self.goal_position[0] / self.height),
-                    self.goal_position[0] % self.width,
-                )
-=======
             self.goal_position = [x for x, y in enumerate(
                 self.grid.grid) if isinstance(y, (Goal))]
             # in case there are multiple goals , needs to be handled for other env types
             if len(self.goal_position) >= 1:
                 self.goal_position = (
                     int(self.goal_position[0]/self.height), self.goal_position[0] % self.width)
->>>>>>> 954fd1ff
         return obs
 
     def observation(self, obs):
         slope = np.divide(
-<<<<<<< HEAD
-            self.goal_position[1] - self.agent_pos[1],
-            self.goal_position[0] - self.agent_pos[0],
-        )
-        obs["goal_direction"] = np.arctan(slope) if self.type == "angle" else slope
-        return obs
-
-
-class SymbolicObsWrapper(gym.core.ObservationWrapper):
-=======
             self.goal_position[1] - self.agent_pos[1],  self.goal_position[0] - self.agent_pos[0])
         obs['goal_direction'] = np.arctan(
             slope) if self.type == 'angle' else slope
@@ -545,7 +466,6 @@
 
 
 class SymbolicObsWrapper(gym.ObservationWrapper):
->>>>>>> 954fd1ff
     """
     Fully observable grid with a symbolic state representation.
     The symbol is a triple of (X, Y, IDX), where X and Y are
@@ -572,5 +492,5 @@
         grid = np.mgrid[:w, :h]
         grid = np.concatenate([grid, objects.reshape(1, w, h)])
         grid = np.transpose(grid, (1, 2, 0))
-        obs["image"] = grid
+        obs['image'] = grid
         return obs