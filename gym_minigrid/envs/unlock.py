from gym_minigrid.register import register
from gym_minigrid.roomgrid import RoomGrid


class UnlockEnv(RoomGrid):
    """
    Unlock a door
    """

    def __init__(self, **kwargs):
        room_size = 6
        super().__init__(
            num_rows=1,
            num_cols=2,
            room_size=room_size,
            max_steps=8 * room_size**2,
            **kwargs
        )

    def _gen_grid(self, width, height):
        super()._gen_grid(width, height)

        # Make sure the two rooms are directly connected by a locked door
        door, _ = self.add_door(0, 0, 0, locked=True)
        # Add a key to unlock the door
        self.add_object(0, 0, "key", door.color)

        self.place_agent(0, 0)

        self.door = door
        self.mission = "open the door"

    def step(self, action):
        obs, reward, done, info = super().step(action)

        if action == self.actions.toggle:
            if self.door.is_open:
                reward = self._reward()
                done = True

        return obs, reward, done, info

<<<<<<< HEAD
register(
    id='MiniGrid-Unlock-v0',
    entry_point='gym_minigrid.envs.unlock:UnlockEnv'
)
=======

register(id="MiniGrid-Unlock-v0", entry_point="gym_minigrid.envs:Unlock")
>>>>>>> fcb4d5ae
<|MERGE_RESOLUTION|>--- conflicted
+++ resolved
@@ -40,12 +40,7 @@
 
         return obs, reward, done, info
 
-<<<<<<< HEAD
 register(
     id='MiniGrid-Unlock-v0',
     entry_point='gym_minigrid.envs.unlock:UnlockEnv'
-)
-=======
-
-register(id="MiniGrid-Unlock-v0", entry_point="gym_minigrid.envs:Unlock")
->>>>>>> fcb4d5ae
+)